--- conflicted
+++ resolved
@@ -62,7 +62,6 @@
     rsrp = np.sum(rsrp_per_pairs, axis=1)
     return rsrp, rsrp_per_pairs
 
-<<<<<<< HEAD
 
 def mixing_matrix_from_n_mics(n_mics):
     """ Ported from JaneliaSciComp/Muse.git
@@ -87,18 +86,18 @@
             i += 1
             j = i + 1
     return M
-=======
+
+
 def fft_base(N, dx):
     """
     From https://github.com/JaneliaSciComp/Muse/blob/master/toolbox/fft_base.m
-    
-    Generates a frequency line to go with an N-point fft.  
+
+    Generates a frequency line to go with an N-point fft.
     Frequencies are in cycles per sample, i.e. they go from about -1/2 to about 1/2.
     """
     hi_x_sample_index = np.ceil(N/2).astype('int')
     x_pos = dx*np.linspace(0,hi_x_sample_index-1,hi_x_sample_index)
     x_neg = dx*np.linspace(-(N-hi_x_sample_index), -1, N-hi_x_sample_index)
     x = np.array([x_pos, x_neg]);
-    
+
     return x
->>>>>>> 04fdbe00
