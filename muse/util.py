--- conflicted
+++ resolved
@@ -138,7 +138,6 @@
     return rsrp, a, rsrp_per_pair
 
 
-<<<<<<< HEAD
 def rsrp_grid_from_clip_and_xy_grids(v, fs, f_lo, f_hi, temp, x_grid, y_grid, R, verbosity):
     """ Ported from JaneliaSciComp/Muse.git
     See comments on https://github.com/JaneliaSciComp/Muse/blob/master/toolbox/rsrp_grid_from_clip_and_xy_grids.m
@@ -196,13 +195,14 @@
     rsrp_per_pair_grid = rsrp_per_pair.reshape((n_x, n_y, n_pairs))
 
     return rsrp_grid, a, vel, N_filt, V_filt, V, rsrp_per_pair_grid
-=======
+
+
 def xcorr_raw_from_dfted_clip(V, dt, M, verbosity=0):
     """
     From https://github.com/JaneliaSciComp/Muse/blob/master/toolbox/xcorr_raw_from_dfted_clip.m
-    
-    """
-    
+
+    """
+
     # calculate the time lag for each element of xcorr_raw
     N,K = V.shape  # K the number of mikes
     r=8  # increase in sampling rate
@@ -225,11 +225,10 @@
         Xcorr_raw_this_padded = pad_at_high_freqs(Xcorr_raw_this, N_line);
 
         #  go to the time domain
-        xcorr_raw_this = np.fft.fftshift(np.real(np.fft.ifft(Xcorr_raw_this_padded))) 
+        xcorr_raw_this = np.fft.fftshift(np.real(np.fft.ifft(Xcorr_raw_this_padded)))
 
         #  store xcorrs
         xcorr_raw[:,i_pair] = xcorr_raw_this
 
 
     return xcorr_raw, tau_line
->>>>>>> 80def08c
